--- conflicted
+++ resolved
@@ -37,18 +37,11 @@
 This list includes devices that were successfully tested with tuxedo-rs.
 Since I have limited access to hardware, please consider adding your device(s) to the list.
 
-<<<<<<< HEAD
-+ TUXEDO Aura 15 Gen1 and Gen2
-+ TUXEDO Pulse 15 Gen1
-+ TUXEDO Polaris 17 Gen3
-+ TUXEDO Book XP14 Gen12
-+ TUXEDO Infinity Book S 14 Gen 6
-
-=======
 - TUXEDO Aura 15 Gen1 and Gen2
 - TUXEDO Pulse 15 Gen1
-- TUXEDO Polaris 17 Gen 1 AMD & Gen3
+- TUXEDO Polaris 17 Gen1 AMD & Gen3
 - TUXEDO Book XP14 Gen12
+- TUXEDO InfinityBook S 14 Gen6
 - TUXEDO InfinityBook S 15 Gen6
 
 To find out more about the features supported by your device, you can install the `tailor_hwcaps` CLI-tool:
@@ -56,7 +49,6 @@
 ```sh
 cargo install tailor_hwcaps --git https://github.com/AaronErhardt/tuxedo-rs && tailor_hwcaps
 ```
->>>>>>> 388e5fc9
 
 ## Installation
 
